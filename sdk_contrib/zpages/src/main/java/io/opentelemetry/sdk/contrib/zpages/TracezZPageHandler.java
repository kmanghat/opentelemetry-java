--- conflicted
+++ resolved
@@ -217,11 +217,7 @@
     Map<String, Integer> runningSpanCounts = dataAggregator.getRunningSpanCounts();
     Map<String, Map<LatencyBoundaries, Integer>> latencySpanCounts =
         dataAggregator.getSpanLatencyCounts();
-<<<<<<< HEAD
-    // Map<String, Integer> errorSpanCounts = dataAggregator.getErrorSpanCounts();
-=======
     Map<String, Integer> errorSpanCounts = dataAggregator.getErrorSpanCounts();
->>>>>>> 2cbc1948
     for (String spanName : spanNames) {
       if (zebraStripe) {
         formatter.format("<tr style=\"background-color: %s\">", ZEBRA_STRIPE_COLOR);
@@ -239,24 +235,6 @@
 
       // Latency based sampled spans column
       int subtype = 0;
-<<<<<<< HEAD
-      for (LatencyBoundaries lbs : LatencyBoundaries.values()) {
-        if (latencySpanCounts.containsKey(spanName)) {
-          int numOfLatencySamples =
-              latencySpanCounts.get(spanName).containsKey(lbs)
-                  ? latencySpanCounts.get(spanName).get(lbs)
-                  : 0;
-          emitSummaryTableCell(
-              out, formatter, spanName, numOfLatencySamples, SampleType.LATENCY, subtype++);
-        } else {
-          emitSummaryTableCell(out, formatter, spanName, 0, SampleType.LATENCY, subtype++);
-        }
-      }
-
-      // Error based sampled spans column
-      // int numOfErrorSamples = errorSpanCounts.containsKey(spanName) ?
-      // errorSpanCounts.get(spanName) : 0;
-=======
       for (LatencyBoundaries latencyBoundaries : LatencyBoundaries.values()) {
         int numOfLatencySamples =
             latencySpanCounts.containsKey(spanName)
@@ -273,7 +251,6 @@
           errorSpanCounts.containsKey(spanName) ? errorSpanCounts.get(spanName) : 0;
       // subtype 0 means all errors
       emitSummaryTableCell(out, formatter, spanName, numOfErrorSamples, SampleType.ERROR, 0);
->>>>>>> 2cbc1948
     }
   }
 
